cmake_minimum_required(VERSION 3.15)
project(DieHard LANGUAGES CXX)

#
# ─── OPTIONS ──────────────────────────────────────────────────────────
#

set(CMAKE_OSX_ARCHITECTURES arm64 arm64e x86_64)

# By default, build both diehard (traditional) and dieharder
option(BUILD_DIEHARDER     "Enable building the DieHarder library"       ON)
option(BUILD_REPLICATED    "Enable building replicated variant of DieHarder" OFF)

# Write a version map to enable replacing direct libc allocation calls.
set(VERS_SCRIPT ${CMAKE_CURRENT_BINARY_DIR}/vers.map)
file(WRITE ${VERS_SCRIPT}
<<<<<<< HEAD
"GLIBC_2.2.5 {
global:
    __libc_malloc;
    __libc_free;
    __libc_realloc;
    __libc_calloc;
    __libc_memalign;
    malloc;
    malloc_usable_size;
    cfree;
    free;
    realloc;
    calloc;
    reallocarray;
    memalign;
    aligned_alloc;
    valloc;
    pvalloc;
    posix_memalign;
    strdup;
    strndup;
local:
    *;
  };
")
=======
# "GLIBC_2.2.5 {\n  global:\n    *;\n};\n")
"GLIBC_2.2.5 {\n  global:\n    __libc_malloc;\n    __libc_free;\n    __libc_realloc;\n    __libc_calloc;\n    __libc_memalign;\n    local:\n    custom*;\n    xx*;\n};\n")
>>>>>>> 0cce6faa

# Default to C++14 (adjust as desired)
set(CMAKE_CXX_STANDARD 14)
set(CMAKE_CXX_STANDARD_REQUIRED ON)

# Ensure that the compiler doesn't replace anything with malloc/free
<<<<<<< HEAD
set(CMAKE_C_FLAGS "${CMAKE_C_FLAGS} -fvisibility=hidden -fno-builtin-malloc -fno-builtin-free")
set(CMAKE_CXX_FLAGS "${CMAKE_CXX_FLAGS} -fvisibility=hidden -fno-builtin-malloc -fno-builtin-free")
#set(CMAKE_C_FLAGS "${CMAKE_C_FLAGS} -fno-builtin-malloc -fno-builtin-free")
#set(CMAKE_CXX_FLAGS "${CMAKE_CXX_FLAGS} -fno-builtin-malloc -fno-builtin-free")
=======
set(CMAKE_C_FLAGS "${CMAKE_C_FLAGS} -fno-builtin-malloc -fno-builtin-free")
set(CMAKE_CXX_FLAGS "${CMAKE_CXX_FLAGS} -fno-builtin-malloc -fno-builtin-free")
>>>>>>> 0cce6faa

# Generate position-independent code; required for shared libraries on many platforms
set(CMAKE_POSITION_INDEPENDENT_CODE ON)

#
# ─── INCLUDE DIRECTORIES ──────────────────────────────────────────────
#

include_directories(
  ${PROJECT_SOURCE_DIR}/src
  ${PROJECT_SOURCE_DIR}/src/include
  ${PROJECT_SOURCE_DIR}/src/include/layers
  ${PROJECT_SOURCE_DIR}/src/include/util
  ${PROJECT_SOURCE_DIR}/src/include/math
  ${PROJECT_SOURCE_DIR}/src/include/static
  ${PROJECT_SOURCE_DIR}/src/include/rng
  ${PROJECT_SOURCE_DIR}/src/include/hoard
  ${PROJECT_SOURCE_DIR}/src/include/superblocks
)

include(FetchContent)
FetchContent_Declare(
  Heap-Layers
  GIT_REPOSITORY https://github.com/emeryberger/Heap-Layers.git
  GIT_TAG        master
)
FetchContent_MakeAvailable(Heap-Layers)
include_directories(${heap-layers_SOURCE_DIR})


include(FetchContent)
FetchContent_Declare(
  printf
  GIT_REPOSITORY https://github.com/emeryberger/printf.git
  GIT_TAG        master
)
FetchContent_MakeAvailable(printf)
include_directories(${printf_SOURCE_DIR})

set(UNIX_SOURCES
  ${heap-layers_SOURCE_DIR}/wrappers/gnuwrapper.cpp
  src/source/libdieharder.cpp
  ${printf_SOURCE_DIR}/printf.cpp
)

set(MACOS_SOURCES
  ${heap-layers_SOURCE_DIR}/wrappers/macwrapper.cpp
  src/source/libdieharder.cpp
  ${printf_SOURCE_DIR}/printf.cpp
)

if(APPLE)
  set(DIEHARD_SOURCES ${MACOS_SOURCES})
else()
  set(DIEHARD_SOURCES ${UNIX_SOURCES})
endif()

set(CMAKE_BUILD_TYPE RelWithDebInfo)


#
# ─── DIEHARD LIBRARY (DIEHARD_DIEHARDER=0) ────────────────────────────
#

add_library(diehard SHARED ${DIEHARD_SOURCES})
target_compile_definitions(diehard
  PRIVATE
    DIEHARD_DIEHARDER=0        # Original Makefile used 0 for DieHard
    DIEHARD_MULTITHREADED=1
    _REENTRANT=1
)
# Link with pthread/dl on Unix-like systems; on Windows, CMake will adjust automatically
target_link_libraries(diehard PRIVATE pthread dl)
# Output the final library name as libdiehard.so/.dylib on most platforms
set_target_properties(diehard PROPERTIES
  OUTPUT_NAME "diehard"
)

#
# ─── DIEHARDER LIBRARY (DIEHARD_DIEHARDER=1) ─────────────────────────
#

if(BUILD_DIEHARDER)
  add_library(dieharder SHARED ${DIEHARD_SOURCES})
  target_compile_definitions(dieharder
    PRIVATE
      DIEHARD_DIEHARDER=1
      DIEHARD_MULTITHREADED=1
      _REENTRANT=1
  )
  target_link_libraries(dieharder PRIVATE pthread dl)
  set_target_properties(dieharder PROPERTIES
    OUTPUT_NAME "dieharder"
  )
endif()

#
# ─── REPLICATED DIEHARDER (libdieharder_r) ───────────────────────────
#
# This is only built if requested and if BUILD_DIEHARDER is on.
#

if(BUILD_REPLICATED AND BUILD_DIEHARDER)
  set(REPLICATED_SRC replicated/replicated.cpp)
  add_library(dieharder_r SHARED ${DIEHARD_SOURCES} ${REPLICATED_SRC})
  target_compile_definitions(dieharder_r
    PRIVATE
      DIEHARD_DIEHARDER=1
      DIEHARD_MULTITHREADED=1
      DIEHARD_REPLICATED=1
      _REENTRANT=1
  )
  target_link_libraries(dieharder_r PRIVATE pthread dl)
  set_target_properties(dieharder_r PROPERTIES
    OUTPUT_NAME "dieharder_r"
  )
endif()

# For Linux, link with the version script declared above.
if (CMAKE_SYSTEM_NAME STREQUAL "Linux")
  target_link_options(diehard PRIVATE "LINKER:--version-script=${VERS_SCRIPT}")
  target_link_options(dieharder PRIVATE "LINKER:--version-script=${VERS_SCRIPT}")
endif()

install(TARGETS diehard dieharder
        LIBRARY DESTINATION lib
        ARCHIVE DESTINATION lib)

<<<<<<< HEAD
#
=======
>>>>>>> 0cce6faa
# ─── USAGE ────────────────────────────────────────────────────────────
#
# Typical usage:
#   mkdir build && cd build
#   cmake -DCMAKE_BUILD_TYPE=Release ..
#   cmake --build .
#
# If you wish to enable replicated mode:
#   cmake -DBUILD_REPLICATED=ON ..
#
# You now have libdiehard, optionally libdieharder, and optionally
# libdieharder_r, as shared libraries.
#
# For Debug builds:
#   cmake -DCMAKE_BUILD_TYPE=Debug ..
#
# Adjust flags, definitions, or compiler features above as needed.
#
# ──────────────────────────────────────────────────────────────────────<|MERGE_RESOLUTION|>--- conflicted
+++ resolved
@@ -14,7 +14,6 @@
 # Write a version map to enable replacing direct libc allocation calls.
 set(VERS_SCRIPT ${CMAKE_CURRENT_BINARY_DIR}/vers.map)
 file(WRITE ${VERS_SCRIPT}
-<<<<<<< HEAD
 "GLIBC_2.2.5 {
 global:
     __libc_malloc;
@@ -40,25 +39,16 @@
     *;
   };
 ")
-=======
-# "GLIBC_2.2.5 {\n  global:\n    *;\n};\n")
-"GLIBC_2.2.5 {\n  global:\n    __libc_malloc;\n    __libc_free;\n    __libc_realloc;\n    __libc_calloc;\n    __libc_memalign;\n    local:\n    custom*;\n    xx*;\n};\n")
->>>>>>> 0cce6faa
 
 # Default to C++14 (adjust as desired)
 set(CMAKE_CXX_STANDARD 14)
 set(CMAKE_CXX_STANDARD_REQUIRED ON)
 
 # Ensure that the compiler doesn't replace anything with malloc/free
-<<<<<<< HEAD
 set(CMAKE_C_FLAGS "${CMAKE_C_FLAGS} -fvisibility=hidden -fno-builtin-malloc -fno-builtin-free")
 set(CMAKE_CXX_FLAGS "${CMAKE_CXX_FLAGS} -fvisibility=hidden -fno-builtin-malloc -fno-builtin-free")
 #set(CMAKE_C_FLAGS "${CMAKE_C_FLAGS} -fno-builtin-malloc -fno-builtin-free")
 #set(CMAKE_CXX_FLAGS "${CMAKE_CXX_FLAGS} -fno-builtin-malloc -fno-builtin-free")
-=======
-set(CMAKE_C_FLAGS "${CMAKE_C_FLAGS} -fno-builtin-malloc -fno-builtin-free")
-set(CMAKE_CXX_FLAGS "${CMAKE_CXX_FLAGS} -fno-builtin-malloc -fno-builtin-free")
->>>>>>> 0cce6faa
 
 # Generate position-independent code; required for shared libraries on many platforms
 set(CMAKE_POSITION_INDEPENDENT_CODE ON)
@@ -187,10 +177,6 @@
         LIBRARY DESTINATION lib
         ARCHIVE DESTINATION lib)
 
-<<<<<<< HEAD
-#
-=======
->>>>>>> 0cce6faa
 # ─── USAGE ────────────────────────────────────────────────────────────
 #
 # Typical usage:
